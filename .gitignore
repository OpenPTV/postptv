--- conflicted
+++ resolved
@@ -1,8 +1,4 @@
 *.pyc
 .spyder*
 
-<<<<<<< HEAD
 build/*
-=======
-build
->>>>>>> 5cf008c3
