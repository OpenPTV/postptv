# -*- coding: utf-8 -*-
"""
Some unit-testing for the sequence module. Far far away from full coverage.

Created on Tue Feb  4 11:52:38 2014

@author: yosef
"""

<<<<<<< HEAD
import unittest, os, configparser
=======
import unittest, os

try:
    from ConfigParser import SafeConfigParser
except ImportError:
    from configparser import SafeConfigParser
    
>>>>>>> 983c87b3
from flowtracks import sequence

class TestReadWrite(unittest.TestCase):
    def test_read_sequence(self):
        """The sequence read from testing_fodder/ has the right values"""
        fdir = os.path.dirname(__file__)
        fname = os.path.join(fdir, 'testing_fodder/sequence.cfg')
        seq = sequence.read_sequence(fname)
        
        self.assertEqual(seq.frate, 500)
        self.assertEqual(seq.range(), (10000, 10201))
        self.assertEqual(seq.part_fname(), '../data/particles/xuap.%d')
    
    def test_write_sequence(self):
        """A test sequence is faithfully reproduced from rewritten sequence"""
        fdir = os.path.dirname(__file__)
        fname = os.path.join(fdir, 'testing_fodder/sequence.cfg')
        seq = sequence.read_sequence(fname)
        
<<<<<<< HEAD
        cfg = configparser.ConfigParser()
=======
        cfg = SafeConfigParser()
>>>>>>> 983c87b3
        seq.save_config(cfg)
        nfname = os.path.join(fdir, 'testing_fodder/analysis.cfg')
        with open(nfname, 'w') as fobj:
            cfg.write(fobj)
        
        # Round-trip check:
        nseq = sequence.read_sequence(nfname)
        self.assertEqual(seq.frate, nseq.frate)
        self.assertEqual(seq.range(), nseq.range())
        self.assertEqual(seq.part_fname(), nseq.part_fname())
        
        os.remove(nfname)<|MERGE_RESOLUTION|>--- conflicted
+++ resolved
@@ -7,9 +7,6 @@
 @author: yosef
 """
 
-<<<<<<< HEAD
-import unittest, os, configparser
-=======
 import unittest, os
 
 try:
@@ -17,7 +14,6 @@
 except ImportError:
     from configparser import SafeConfigParser
     
->>>>>>> 983c87b3
 from flowtracks import sequence
 
 class TestReadWrite(unittest.TestCase):
@@ -27,9 +23,9 @@
         fname = os.path.join(fdir, 'testing_fodder/sequence.cfg')
         seq = sequence.read_sequence(fname)
         
-        self.assertEqual(seq.frate, 500)
-        self.assertEqual(seq.range(), (10000, 10201))
-        self.assertEqual(seq.part_fname(), '../data/particles/xuap.%d')
+        self.failUnlessEqual(seq.frate, 500)
+        self.failUnlessEqual(seq.range(), (10000, 10201))
+        self.failUnlessEqual(seq.part_fname(), '../data/particles/xuap.%d')
     
     def test_write_sequence(self):
         """A test sequence is faithfully reproduced from rewritten sequence"""
@@ -37,11 +33,7 @@
         fname = os.path.join(fdir, 'testing_fodder/sequence.cfg')
         seq = sequence.read_sequence(fname)
         
-<<<<<<< HEAD
-        cfg = configparser.ConfigParser()
-=======
         cfg = SafeConfigParser()
->>>>>>> 983c87b3
         seq.save_config(cfg)
         nfname = os.path.join(fdir, 'testing_fodder/analysis.cfg')
         with open(nfname, 'w') as fobj:
@@ -49,8 +41,8 @@
         
         # Round-trip check:
         nseq = sequence.read_sequence(nfname)
-        self.assertEqual(seq.frate, nseq.frate)
-        self.assertEqual(seq.range(), nseq.range())
-        self.assertEqual(seq.part_fname(), nseq.part_fname())
+        self.failUnlessEqual(seq.frate, nseq.frate)
+        self.failUnlessEqual(seq.range(), nseq.range())
+        self.failUnlessEqual(seq.part_fname(), nseq.part_fname())
         
         os.remove(nfname)