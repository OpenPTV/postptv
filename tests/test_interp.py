--- conflicted
+++ resolved
@@ -7,17 +7,9 @@
 @author: yosef
 """
 
-<<<<<<< HEAD
-import unittest
-import os
-import configparser
-import numpy as np
-=======
 import unittest, os, numpy as np
 from configparser import SafeConfigParser
->>>>>>> 983c87b3
 from flowtracks import interpolation
-
 
 class TestReadWrite(unittest.TestCase):
     def test_read_sequence(self):
@@ -26,22 +18,17 @@
         fname = os.path.join(fdir, 'testing_fodder/interpolant.cfg')
         interp = interpolation.read_interpolant(fname)
         
-        self.assertEqual(interp.num_neighbs(), 4)
-        self.assertEqual(interp._method, "inv")
-        self.assertEqual(interp._par, 0.1)
+        self.failUnlessEqual(interp.num_neighbs(), 4)
+        self.failUnlessEqual(interp._method, "inv")
+        self.failUnlessEqual(interp._par, 0.1)
     
     def test_write_sequence(self):
-        """A test interpolant is faithfully reproduced from rewritten 
-        sequence"""
+        """A test interpolant is faithfully reproduced from rewritten sequence"""
         fdir = os.path.dirname(__file__)
         fname = os.path.join(fdir, 'testing_fodder/interpolant.cfg')
         interp = interpolation.read_interpolant(fname)
                 
-<<<<<<< HEAD
-        cfg = configparser.ConfigParser()
-=======
         cfg = SafeConfigParser()
->>>>>>> 983c87b3
         interp.save_config(cfg)
         nfname = os.path.join(fdir, 'testing_fodder/analysis.cfg')
         with open(nfname, 'w') as fobj:
@@ -49,12 +36,11 @@
         
         # Round-trip check:
         ninterp = interpolation.read_interpolant(fname)
-        self.assertEqual(interp.num_neighbs(), ninterp.num_neighbs())
-        self.assertEqual(interp._method, ninterp._method)
-        self.assertEqual(interp._par, ninterp._par)
-
+        self.failUnlessEqual(interp.num_neighbs(), ninterp.num_neighbs())
+        self.failUnlessEqual(interp._method, ninterp._method)
+        self.failUnlessEqual(interp._par, ninterp._par)
+        
         os.remove(nfname)
-
 
 class TestRepeatedInterp(unittest.TestCase):
     def setUp(self):
@@ -62,11 +48,11 @@
         r = np.r_[0.001, 0.002, 0.003]
         theta = np.r_[:360:45]*np.pi/180
         tracer_pos = np.array((
-            r[:, None]*np.cos(theta), r[:, None]*np.sin(theta), 
-            np.zeros((len(r), len(theta))))).transpose().reshape(-1, 3)
+            r[:,None]*np.cos(theta), r[:,None]*np.sin(theta), 
+            np.zeros((len(r), len(theta))) )).transpose().reshape(-1,3)
         self.num_tracers = tracer_pos.shape[0]
         
-        interp_points = np.zeros((1, 3))
+        interp_points = np.zeros((1,3))
         self.data = np.random.rand(tracer_pos.shape[0], 3)
         
         self.interp = interpolation.interpolant('inv', 4, param=1.5)
@@ -81,9 +67,8 @@
         # fret about it.
         use_parts = self.interp.current_active_neighbs()
         correct_use_parts = np.array([[0, 3, 6, 9, 12, 15, 18, 21]])
-        used_in_correct = use_parts[:, None, :] == correct_use_parts[:, :, 
-                                                                     None]
-        self.assertEqual(
+        used_in_correct = use_parts[:,None,:] == correct_use_parts[:,:,None]
+        self.failUnlessEqual(
             used_in_correct.any(axis=2).sum(axis=1), self.interp.num_neighbs())
     
     def test_interp_once(self):
@@ -99,7 +84,7 @@
     def test_interp_subset(self):
         """Interpolate using a temporary neighbour selection."""
         use_parts = self.interp.current_active_neighbs().copy()
-        use_parts[:, ::3] = ~use_parts[:, ::3]
+        use_parts[:,::3] = ~use_parts[:,::3]
         interped = self.interp.interpolate(use_parts)
         
         correct_interped = self.data[use_parts[0]].mean(axis=0)
@@ -109,8 +94,7 @@
         """Dropping particles from the interpolated scene"""
         self.interp.trim_points(np.r_[True])
         # Now the scene is empty, so we expect empty arrays
-        self.assertEqual(self.interp.interpolate().shape[0], 0.)
-
+        self.failUnlessEqual(self.interp.interpolate().shape[0], 0.)
 
 class MethodInterp(unittest.TestCase):
     def test_interp_rbf(self):
@@ -118,30 +102,29 @@
         r = np.r_[0.001, 0.002, 0.003]
         theta = np.r_[:360:45]*np.pi/180
         tracer_pos = np.array((
-            r[:, None]*np.cos(theta), r[:, None]*np.sin(theta), 
-            np.zeros((len(r), len(theta))))).transpose().reshape(-1, 3)
-        
-        interp_points = np.zeros((1, 3))
+            r[:,None]*np.cos(theta), r[:,None]*np.sin(theta), 
+            np.zeros((len(r), len(theta))) )).transpose().reshape(-1,3)
+        
+        interp_points = np.zeros((1,3))
         data = np.random.rand(tracer_pos.shape[0], 3)
         
         interp = interpolation.interpolant('rbf', 4, param=1e5)
         interp.set_scene(tracer_pos, interp_points, data)
         
-        # interped = interp.interpolate()
-        # use_parts = interp.current_active_neighbs()
+        interped = interp.interpolate()
+        use_parts = interp.current_active_neighbs()
         # If we reached this line, we tested what we wanted.
-
-       
+    
 class RadiusInterp(unittest.TestCase):
     def test_radius(self):
         """finding neighbours by radius"""
         r = np.r_[0.001, 0.002, 0.003]
         theta = np.r_[:360:45]*np.pi/180
         tracer_pos = np.array((
-            r[:, None]*np.cos(theta), r[:, None]*np.sin(theta), 
-            np.zeros((len(r), len(theta))))).transpose().reshape(-1, 3)
-        
-        interp_points = np.zeros((1, 3))
+            r[:,None]*np.cos(theta), r[:,None]*np.sin(theta), 
+            np.zeros((len(r), len(theta))) )).transpose().reshape(-1,3)
+        
+        interp_points = np.zeros((1,3))
         data = np.random.rand(tracer_pos.shape[0], 3)
         
         interp = interpolation.interpolant(
@@ -152,13 +135,12 @@
         correct_interped = data[::3].mean(axis=0)
         
         np.testing.assert_array_almost_equal(interped[0], correct_interped)
-
-
+    
 class TestJacobian(unittest.TestCase):
     def test_inv(self):
-        pos = np.array([[0., 0., 0.]])
+        pos = np.array([[0.,0.,0.]])
         tracer_pos = np.array([
-            [0.001, 0, 0],
+            [ 0.001, 0, 0],
             [-0.001, 0, 0],
             [0,  0.001, 0],
             [0, -0.001, 0],
@@ -168,39 +150,35 @@
         # Basically we interpolate something based on the average position
         # change, because it's easy for me to visualize.
         interp_data = tracer_pos*2
-
+        
         interp = interpolation.interpolant('inv', 6, 3)
         interp.set_scene(tracer_pos, pos, interp_data)
-
+        
         local = interp.interpolate()
-        np.testing.assert_array_equal(local, np.zeros((1, 3)))
-
+        np.testing.assert_array_equal(local, np.zeros((1,3)))
+        
         jac = interp.eulerian_jacobian()
-        self.assertTrue(np.all(jac[:, [0, 1, 2], [0, 1, 2]] != 0))
-
-        # Above test is symmetric. This would catch derivation direction
+        self.failUnless(np.all(jac[:, [0,1,2], [0,1,2]] != 0))
+        
+        # Above test is symmetric. This would catch derivation direction 
         # bugs:
-        np.testing.assert_array_equal(np.sign(jac[:, [0, 1, 2], [0, 1, 2]]),
-                                      np.ones((1, 3)))
-        
-        """
-        This part is no longer implemented in latest commits. 
-         # Check compared to numeric:
-         numeric = interpolation.GeneralInterpolant.eulerian_jacobian(
-             interp, eps=1e-6)
-         np.testing.assert_array_almost_equal(jac, numeric)
-        """
-
+        np.testing.assert_array_equal(np.sign(jac[:, [0,1,2], [0,1,2]]),
+            np.ones((1, 3)))
+        
+        # Check compared to numeric:
+        numeric = interpolation.GeneralInterpolant.eulerian_jacobian(
+            interp, eps=1e-6)
+        np.testing.assert_array_almost_equal(jac, numeric)
+        
         # Non-diagonal elements:
-        jac[:, [0, 1, 2], [0, 1, 2]] = 0
-        self.assertTrue(np.all(jac == 0))
-
+        jac[:, [0,1,2], [0,1,2]] = 0
+        self.failUnless(np.all(jac == 0))
 
 class TestCompanion(unittest.TestCase):
     def test_select(self):
         """Selecting neighbours excludes correct companions"""
         tracer_pos = np.array([
-            [0.001, 0, 0],
+            [ 0.001, 0, 0],
             [-0.001, 0, 0],
             [0,  0.001, 0],
             [0, -0.001, 0],
