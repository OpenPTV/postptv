# -*- coding: utf-8 -*-

"""
The main entry points for using the module are the :func:`trajectories`
function (or its counterpart :func`iter_trajectories`) for reading the data
for a scene; and either :func:`save_trajectories` or 
:func:`save_particles_table` for saving scene data in, respectively, an obsolete 
format based on a directory of NPZ files, or in the newer, recommended, HDF5
format.

The trajectory reader, unless otherwise noted, will try to infer the format 
from the file name (see :func:`infer_format`).

The rest of the content of this module is composed of readers and writers for 
the various formats. They are documented here alongside the main entry points,
so that users may access them directly if needed.
"""
import os, os.path, re, itertools as itr
<<<<<<< HEAD
from configparser import ConfigParser
=======
<<<<<<< HEAD
from configparser import SafeConfigParser
>>>>>>> 983c87b3
from io import StringIO
=======
try:
    from ConfigParser import SafeConfigParser
except ImportError:
    from configparser import SafeConfigParser

try:    
    from StringIO import StringIO
except ImportError:
    from io import StringIO
>>>>>>> 8b70921ee239a5d3d0122c4eb6a2c46091be6f34

import numpy as np
from scipy import io
import tables

from .scene import Scene
from .particle import Particle
from .trajectory import Trajectory, mark_unique_rows, \
    Frame, take_snapshot, trajectories_in_frame

from future.utils import iteritems


class FramesIterator(object):
    def __init__(self, fname_tmpl, fmt, skip, first=None, last=None):
        """
        Arguments:
        fname_tmpl - a template file name representing all ptv_is/xuap files in
            the directory, with exactly one '%d' representing the frame number.
        fmt - a dtype object describing the table structure to be read.
        skip - number of header lines to skip in each file.
        first, last - inclusive range of frames to read, rel. filename 
            numbering.
        """
        self._frmix = 0
        self._read_frame = lambda fix: np.atleast_1d(
            np.loadtxt(fname_tmpl % fix, dtype=fmt, skiprows=skip))
        
        dirname, basename = os.path.split(fname_tmpl)
        is_data_file = re.compile(basename.replace('%d', r'(\d+)', 1))

        # Collect existing frames. This is necessary to ensure that frames are
        # processed in the correct order.
        self._frame_nums = []
        for name in os.listdir(dirname):
            match = is_data_file.match(name)
            if match is None: continue
            frame = int(match.group(1))

            if first is not None and frame < first: continue
            if last is not None and frame > last: continue
            # Note that we're reading one extra frame, otherwise the last frame
            # has 0 path segments.

            self._frame_nums.append(frame)

        # Process frames in order.
        self._frame_nums.sort()
    
    def __iter__(self):
        return self
    
    def __next__(self):
        """
        Returns:
        frm_num - frame number as recorded in the file names.
        frame - a table corresponding to the format (``fmt``) given to 
            __init__().
        """
        curframenum = self._frmix
        if len(self._frame_nums) <= curframenum:
            raise StopIteration
        
        frame = self._read_frame(self._frame_nums[curframenum])
        self._frmix += 1
        return self._frame_nums[curframenum], frame
        
class SingleFileIterator(object):
    def __init__(self, fname, fmt):
        """
        Arguments:
        fname - file name containing concatenated ptv_is frames, separated by
            empty line.
        fmt - a dtype object describing the table structure to be read.
        skip - number of header lines to skip in each file.
        """
        self._frmix = 0
        self._f = open(fname, 'r')
        self._read_frame = lambda str_tbl: np.loadtxt(str_tbl, dtype=fmt)
    
    def __iter__(self):
        return self
    
    def __next__(self):
        """
        Returns:
        frm_num - frame number as recorded in the file names.
        frame - a table corresponding to the format (``fmt``) given to 
            __init__().
        """
        curframenum = self._frmix
        
        # Make the stringio object to be used by read_frame
        lines = []
        for line in self._f:
            if re.match(r'^\s*$', line):
                break
            lines.append(line)
        
        if len(lines) == 0:
            raise StopIteration # EOF
        
        str_tbl = StringIO("".join(lines))
        frame = self._read_frame(str_tbl)
        self._frmix += 1
        return curframenum, frame
    
    def __def__(self):
        self._f.close()
    
def collect_particles(fname_tmpl, frame, path_seg=False):
    """
    Going backwards over trajAcc files [2], starting from a given frame,
    collect the data for all particles whose path begins in earlier frames and
    go as far as the given frame.
    
    Arguments:
    fname_tmpl - a format-string with one %d where the frame number should be
        inserted.
    frame - the frame number.
    path_seg - if True, find for each particle also the particle matching it in
        the next time step, so that acceleration can be calculated. Discarts 
        unmatched particles.
    
    Returns:
    a table with columns 0-5,33 from the files, combined from all lines in all
    files that belong to particles in frame ``frame``. If path_seg is True, the
    table has two layers (a 2,n,7 array), the first is the particles in the 
    given frame, the second is their matches in the next time step.
    """
    selected = []
    cur_frame = frame
    fname_tmpl = os.path.expanduser(fname_tmpl)
    
    while os.path.exists(fname_tmpl % cur_frame):
        table = np.loadtxt(fname_tmpl % cur_frame, usecols=(0,1,2,3,4,5,33))
        path_age = frame - cur_frame
        
        if path_seg is True:
            segs = np.nonzero((table[:,-1] == path_age) & \
                (np.roll(table[:,-1], -1) == path_age + 1))[0]
            in_frame = np.concatenate(
                (table[segs,:][None,...], table[segs + 1,:][None,...]), axis=0)
        else:
            in_frame = table[table[:,-1] == path_age]
        
        # When no previous path is long enough to reach ``frame``:
        if in_frame.shape[0] == 0:
            break
        
        selected.append(in_frame)
        cur_frame -= 1
    
    if path_seg is True:
        all_rows = np.concatenate(selected, axis=1)
        return all_rows[:,mark_unique_rows(all_rows[0])]
    else:
        all_rows = np.vstack(selected)
        return all_rows[mark_unique_rows(all_rows)]

def trajectories_mat(fname):
    """
    Extracts all trajectories from a Matlab file. the file is formated as a 
    list of trajectory record arrays, containing attributes 'xf', 'yf', 'zf'
    for position, 'uf', 'vf', 'wf' for velocity, and 'axf', 'ayf', 'azf' for
    acceleration.
    
    Arguments:
    fname - path to the Matlab file.
    
    Returns:
    trajects - a list of :class:`~flowtracks.trajectory.Trajectory` objects,
        one for each trajectory contained in the mat file.
    """
    data = io.loadmat(os.path.expanduser(fname))
    # Get the workspace variable holding the trajectories:
    data_name = [s for s in data.keys() \
        if (not s.startswith('__')) and (not s == 'directory')][0]
    raw = data[data_name][:,0]
    
    trajects = []
    for traj in raw:
        # also convert data from mm to m.
        pos = np.hstack((traj['xf'], traj['yf'], traj['zf']))/1000.
        vel = np.hstack((traj['uf'], traj['vf'], traj['wf']))/1000.
        accel = np.hstack((traj['axf'], traj['ayf'], traj['azf']))/1000.
        t = traj['t'].squeeze()
        trajid = traj['trajid'][0,0]
        trajects.append(Trajectory(pos, vel, t, trajid, accel=accel))
    
    return trajects

def trajectories_acc(fname, first=None, last=None):
    """
    Extract all trajectories in a directory of trajAcc files.
    
    Arguments:
    fname - a template file name representing all trajAcc files in the
        directory, with exactly one '%d' representing the frame number.
    first, last - inclusive range of frames to read, rel. filename numbering.
    
    Returns:
    trajects - a list of :class:`~flowtracks.trajectory.Trajectory` objects,
        one for each trajectory contained in the mat file.
    """
    trajects = []
    dirname, basename = os.path.split(os.path.expanduser(fname))
    is_data_file = re.compile(basename.replace('%d', r'(\d+)', 1))
    
    for fname in os.listdir(dirname):
        match = is_data_file.match(fname)
        if match is None: continue
        frame = int(match.group(1))
        
        if first is not None and frame < first: continue
        if last is not None and frame >= last: break
        
        table = np.loadtxt(os.path.join(dirname, fname),
            usecols=(0,1,2,3,4,5,6,7,8,33))
        traj_starts = np.nonzero(table[:,-1] == 0)[0]
        traj_ends = np.r_[traj_starts[1:], table.shape[0]]
        
        for s, e in zip(traj_starts, traj_ends):
            trajects.append(Trajectory(
                table[s:e,0:3], table[s:e,3:6], table[s:e,-1] + frame,
                len(trajects), accel= table[s:e,6:9]))
    
    return trajects

def iter_trajectories_ptvis(fname, first=None, last=None, frate=1., xuap=False,
    traj_min_len=None):
    """
    Extract all trajectories in a directory of ptv_is/xuap files, as 
    generated by programs in the 3d-ptv/pyptv family.
    
    Arguments:
    fname - a template file name representing all ptv_is/xuap files in the
        directory, with exactly one '%d' representing the frame number. If
        no '%d' is found, the input is assumed to be in the Ron Shnapp 
        format- single file of concatenated ptv_is files, each stripped of 
        the particle count line (first line) and separated from the next by
        an empty line.
    first, last - inclusive range of frames to read, rel. filename numbering.
    frate - frame rate, used for calculating velocities by backward 
        derivative.
    xuap - The format is extended with colums for velocity and acceleration.
    traj_min_len - do not include trajectories shorter than this many frames.
    
    Yields:
    each of the trajectories in the ptv_is data in order, as a 
    :class:`~flowtracks.trajectory.Trajectory` instance with velocity and 
    acceleration.
    """
    fname = os.path.expanduser(fname)
    
    if xuap:
        fmt = np.dtype([('prev', 'i4'), ('next', 'i4'), ('pos', '3f8'),
                        ('pos_int', '3f8'), ('vel', '3f8'), ('acc', '3f8')])
        skip = 0
        count_base = 1
        def_tr_len = 2
    else:
        fmt = np.dtype([('prev', 'i4'), ('next', 'i4'), ('pos', '3f8')])
        skip = 1
        count_base = 0
        def_tr_len = 2
    
    if traj_min_len is None:
        traj_min_len = def_tr_len

    frames = []
    if re.search(r'%\d*?d', fname) is not None:
        frm_iter = FramesIterator(fname, fmt, skip, first, last)
    else:
        frm_iter = SingleFileIterator(fname, fmt)
    
    # In the first frame, every particle starts a trajectory.
    frame_num, table = next(frm_iter)    
    
    pos = table['pos']
    if not xuap: pos /=1000.
    
    if 'vel' in fmt.fields:
        vel = table['vel']
    else:
        vel = np.zeros_like(pos)
    
    max_traj = table.shape[0]
    trids = np.arange(max_traj)
    frame = np.hstack((pos, vel, np.ones((max_traj, 1))*frame_num,
        trids[:,None]))
    frames.append(frame)
    
    traj_starts = {} # what is the starting frame for each trajectory.
    for trid in trids:
        traj_starts[trid] = 0
    
    trajects = {}
    
    # Single-frame trajectories in first frame:
    ending = table['next'] - count_base == -2
    if ending.any():
        ending_trids = np.atleast_1d(np.int_(frame[ending,-1]))
        for trid in ending_trids:
            trajects[trid] = frame[frame[:,-1] == trid]
    
    frame_buffer_start = 0
    
    # Main loop, sequentially read each frame and process:
    for fix, frm in enumerate(frm_iter):
        frame_num, table = frm
        
        if table.ndim == 0:
            frames.append(None)
            continue
            # We assume that the next frame will have no continuing particles,
            # and this case is caused by detection failure. Otherwise the code
            # that generated the data has a bug that can't be dealt with here.
        
        # Continue existing trajectories into this frame:
        cont = table['prev'] - count_base > -1
        traj = np.empty(table['prev'].shape)
        
        has_history = (len(frames) > 0) and (frames[-1] is not None)
        if has_history:
            prev_ix = table['prev'][cont] - count_base
            traj[cont] = frames[-1][:,-1][prev_ix]
        
        # Start new trajectories:
        num_new_traj = np.sum(~cont)
        traj[~cont] = np.arange(max_traj, max_traj + num_new_traj)
        for trid in traj[~cont]:
            traj_starts[trid] = fix + 1
        max_traj += num_new_traj
        
        # Consolidate into frame table.
        pos = table['pos']
        if not xuap: pos /= 1000.
        t = np.ones((table.shape[0], 1))*frame_num
        
        if 'vel' in fmt.fields:
            vel = table['vel']
        else:
            vel = np.zeros_like(pos)
        
        frame = np.hstack((pos, vel, t, traj[:,None]))
        if 'vel' not in fmt.fields and has_history:
            # Update velocity of previous frame's continuing particles
            frames[-1][prev_ix,3:6] = \
                (pos[cont] - frames[-1][prev_ix,:3]) * frate
        frames.append(frame)
        
        # Make Trajectory objects from fully-read trajectories, so we can 
        # discard early frames they're in.
        ending = table['next'] - count_base == -2
        if not ending.any():
            continue
        
        ending_trids = np.atleast_1d(np.int_(frame[ending,-1]))
        ending_starts = np.r_[[traj_starts[trid] for trid in ending_trids]]
        
        # Filter short trajectories:
        traj_lens = fix - ending_starts + 2
        long_trjs = traj_lens >= traj_min_len
        traj_lens = traj_lens[long_trjs]
        ending_trids = ending_trids[long_trjs]
        ending_starts = ending_starts[long_trjs]
        
        # Preallocate memory for speed.
        for trid, trlen in zip(ending_trids, traj_lens):
            trajects[trid] = np.empty((trlen, frames[-1].shape[-1]))
            
        for scanix, past_frame in enumerate(frames):
            if past_frame is None: continue
            
            in_frame = ending_starts <= scanix + frame_buffer_start
            for trid in ending_trids[in_frame]:
                traj_rel_ix = scanix + frame_buffer_start - traj_starts[trid]
                traj_locator = past_frame[:,-1] == trid
                trajects[trid][traj_rel_ix] = past_frame[traj_locator][0]
        
        # Discard frames that only have trajectories that ended.
        cont_trids = frame[~ending,-1]
        if len(cont_trids) == 0:
            new_start = fix
        else:
            new_start = min([traj_starts[trid] for trid in cont_trids])
        
        frames = frames[new_start - frame_buffer_start : ]
        frame_buffer_start = new_start
        
        # Convert the dictionary of trajectory arrays to list of Trajectory 
        # objects and give them back.
        for trid in ending_trids:
            traj = trajects[trid]
            traj = Trajectory(traj[:,:3], traj[:,3:6], traj[:,6],
                np.int(traj[0,7]))
            
            # Add forward-difference acceleration:
            accel = np.empty_like(traj.velocity())
            accel[:-3:-1,:] = 0.
            accel[:-2] = (traj.velocity()[1:-1] - traj.velocity()[:-2]) * frate
            traj.create_property('accel', accel)
            
            # Get rid of the working memory.
            del trajects[trid]
            del traj_starts[trid]
            yield traj
                
def trajectories_ptvis(fname, first=None, last=None, frate=1., xuap=False,
    traj_min_len=None):
    """
    Extract all trajectories in a directory of ptv_is files, as generated by
    programs in the 3d-ptv/pyptv family. supports xuap files as well.
    
    Arguments:
    fname - a template file name representing all ptv_is/xuap files in the
        directory, with exactly one '%d' representing the frame number. If
        no '%d' is found, the input is assumed to be in the Ron format - single
        file of concatenated ptv_is files, each stripped of the particle count
        line (first line) and separated from the next by an empty line.
    first, last - inclusive range of frames to read, rel. filename numbering.
    frate - frame rate, used for calculating velocities by backward 
        derivative.
    xuap - The format is extended with colums for velocity and acceleration.
    traj_min_len - do not include trajectories shorter than this many frames.
    
    Returns:
    each of the trajectories in the ptv_is/xuap data in order, as a 
    :class:`~flowtracks.trajectory.Trajectory` instance with velocity and 
    acceleration.
    """
    return [t for t in iter_trajectories_ptvis(fname, first, last, frate, 
        xuap, traj_min_len)]

def trajectories(fname, first, last, frate, fmt=None, traj_min_len=None,
    iter_allowed=False):
    """
    Extract all trajectories in a given target location. The location format
    is interpreted based on the format of the data files, in the respective 
    trajectories_* functions.
    
    Trajectories of one frame are filtered out.
    
    Arguments:
    fname - a template file name, as needed by the appropriate suboridinate
        function.
    first, last - inclusive range of frames to read, rel. filename numbering.
    frate - frame rate under which the film was shot - needed for ptvis 
        trajectories.
    traj_min_len - on some formats, (currently ptv_is and xuap) it is possible
        to filter trajectories with less frames than this, saving memory.
    iter_allowed - may return an iterator instead of a list.
    
    Returns:
    a list (or iterator) of Trajectory objects.
    """
    # Infer format:
    if fmt is None:
        fmt = infer_format(fname)
    
    filter_needed = True
    
    if fmt == 'mat':
        traj = trajectories_mat(fname)
    
    elif fmt == 'npz':
        traj, _ = load_trajectories(fname, first, last)
    
    elif fmt == 'acc':
        traj = trajectories_acc(fname, first, last)
    
    elif fmt == 'ptvis':
        filter_needed = False
        if iter_allowed:
            traj = iter_trajectories_ptvis(fname, first, last, frate,
                traj_min_len=traj_min_len)
        else:
            traj = trajectories_ptvis(fname, first, last, frate,
                traj_min_len=traj_min_len)
    
    elif fmt == 'xuap':
        traj = trajectories_ptvis(fname, first, last, frate, xuap=True,
            traj_min_len=traj_min_len)
    
    elif fmt == 'hdf':
        scene = Scene(fname, (first, last))
        it = scene.iter_trajectories()
        if iter_allowed:
            traj = it
        else:
            traj = [t for t in it]
    
    if filter_needed:
        if traj_min_len is None:
            traj_min_len = 2
        
        if iter_allowed:
            traj = itr.ifilter(lambda tr: len(tr) >= traj_min_len, traj)
        else:
            traj = [tr for tr in traj if len(tr) >= traj_min_len]
    
    return traj
        
def infer_format(fname):
    """
    Try to guess the format of a particles data file by its name.
    
    Arguments:
    fname - the file name from which to guess the format.
    
    Returns:
    A string marking the format. Currently one of 'acc', 'mat', 'xuap',
    'npz', 'hdf' or 'ptvis'.
    """
    if fname.endswith('mat'):
        return 'mat'
    elif fname.endswith('/'):
        return 'npz'
    elif 'ptv_is' in fname or fname.endswith('.txt'):
        return 'ptvis'
    elif 'xuap' in fname:
        return 'xuap'
    elif fname.endswith('h5') or fname.endswith('hdf'):
        return 'hdf'
    else:
        return 'acc'

def collect_particles_mat(fname, frame, path_seg=False):
    """
    The same as collect_particles, but uses mat files as generated by the PTV
    post-processing code.
    """
    trajects = trajectories_mat(fname)
    return collect_particles_generic(trajects, frame, path_seg)
    
def collect_particles_generic(trajects, frame, path_seg=False):
    """
    Collect from a list of trajectories the particles appearing in a given
    frame.
    
    Arguments:
    trajects - a list of Trajectory objects.
    frame - the frame number.
    path_seg - if True, find for each particle also the particle matching it in
        the next time step, so that acceleration can be calculated. Discarts 
        unmatched particles.
    
    Returns:
    a table with columns 0-2 for position, 3-5 for velocity, 6 for frame
    number and 7 for trajectory id. If path_seg is True, the table has two
    layers (a 2,n,7 array), the first is the particles in the given frame,
    the second is their matches in the next time step.
    """
    selected = []
    for traj in trajects:
        if path_seg is True:
            t = np.nonzero((traj.time()[:-1] == frame) & \
                (traj.time()[1:] == frame + 1))[0]
            if len(t) == 0: continue
            
            t = t[0]
            sel = traj[t : t + 2].reshape(2, 1, -1)
            
        else:
            t = np.nonzero(traj.time() == frame)[0]
            if len(t) == 0: continue
            sel = traj[t[0]]
        
        selected.append(sel)
    
    if len(selected) == 0:
        return np.empty((2,0,7))
    
    if path_seg is True:
        all_rows = np.concatenate(selected, axis=1)
        return all_rows[:,mark_unique_rows(all_rows[0])]
    else:
        all_rows = np.vstack(selected)
        return all_rows[mark_unique_rows(all_rows)]


def read_frame_data(conf_fname):
    """
    Read a configuration file in INI format, which specifies the locations 
    where particle positions and velocities should be read from, and directly
    stores some scalar frame values, like particle densidy etc.
    
    Arguments:
    conf_fname - name of the config file
    
    Returns:
    particle - a Particle object holding particle properties.
    frate - the frame rate at which the scene was shot.
    frame, next_frame - Frame objects holding the tracers and particles data
        for the time points indicated in config, and the one immediately 
        following it.
    """
    parser = ConfigParser()
    parser.read(conf_fname)
    
    particle = Particle(
        parser.getfloat("Particle", "diameter"),
        parser.getfloat("Particle", "density"))
    
    first_frame = parser.getint("Scene", "frame")
    frate = parser.getfloat("Scene", "frame rate")
    
    fname = parser.get("Scene", "tracer_file")
    tracer_trjs = trajectories(fname, first_frame, first_frame + 2, 
        frate, None)
    tracer_ixs = trajectories_in_frame(tracer_trjs, first_frame, segs=True)
    
    fname = parser.get("Scene", "part_file")
    part_trjs = trajectories(fname, first_frame, first_frame + 2, frate, None)
    part_ixs = trajectories_in_frame(part_trjs, first_frame, segs=True)

    data = []
    for frame_num in [first_frame, first_frame + 1]:
        frame = Frame()
        frame.tracers = take_snapshot([tracer_trjs[t] for t in tracer_ixs], 
            frame_num, tracer_trjs[0].schema())
    
        frame.particles = take_snapshot([part_trjs[t] for t in part_ixs],
            frame_num, part_trjs[0].schema())
        
        data.append(frame)

    return particle, frate, data[0], data[1]

def save_trajectories(output_dir, trajects, per_traject_adds, **kwds):
    """
    Save for each trajectory the data for this trajectory, as well as 
    additional data attached to each trajectory, such as trajectory 
    reconstructions. Creates in the output directory one npz file per
    trajectory, containing the arrays of the trajectory as well as the added 
    arrays.
    
    Arguments:
    output_dir - name of the directory where output should be placed. Will be 
        created if it does not exist.
    trajects - a list of Trajectory objects.
    per_traject_adds - a dictionary, whose keys are the array names to use when
        saving, and vaslues are trajid-keyed dictionaries with the actual 
        arrays to save for each trajectory.
    kwds - free arrays to save in the output dir
    """
    if not os.path.exists(output_dir):
        os.makedirs(output_dir)
    
    for traj in trajects:
        save_data = dict(('traj:' + k, v) \
            for k, v in traj.as_dict().items())
        for k, v in per_traject_adds.items():
            save_data[k] = v[traj.trajid()]
        
        np.savez(os.path.join(output_dir, 'traj_%d' % traj.trajid()),
            **save_data)
    
    # Save non-trajectory arrays:
    for k, v in kwds.items():
        np.save(os.path.join(output_dir, k), v)
    
def save_particles_table(filename, trajects, trim=None):
    """
    Save trajectory data as a table of particles, with added columns for time
    (frame number) and trajid - the last one may be indexed. Note that no extra
    (per-trajectory or meta) data is allowed here, unlike the npz save format.
    
    Arguments:
    filename - name of output PyTables HDF5 file to create. The 'h5' extension
        is recommended so that infer_format() knows what to do with it.
    trajects - a list of Trajectory objects to save.
    trim - if None, remove this many time points from each end of each 
        trajectory before saving.
    """
    table = None
    trim_len = 0 if trim is None else trim * 2
    
    outfile = tables.open_file(filename, mode='w')
    bounds_tab = outfile.create_table('/', 'bounds', 
        np.dtype([('trajid', int), ('first', int), ('last', int)]))
    
    for traj in trajects:
        if len(traj) - trim_len <= 0:
            continue
        
        # First trajectory creates the table:
        if table is None:
            # Format of records in a trajectory array :
<<<<<<< HEAD
            fields = [('trajid', int)]
            for field, desc in traj.ext_schema().items():
                if desc[1] == 1:
                    fields.append((field, desc[0]))
                else:
                    fields.append((field,) + desc)
 
=======
            fields = [('trajid', int, 1)] + [(field,) + desc \
                for field, desc in iteritems(traj.ext_schema())]
>>>>>>> 983c87b3
            dtype = np.dtype(fields)
            table = outfile.create_table('/', 'particles', dtype)

        arr = np.empty(len(traj) - trim_len, dtype=dtype)
        arr['trajid'] = traj.trajid()
        
        for k, v in traj.as_dict().items():
            if trim is None:
                arr[k] = v
            else:
                arr[k] = v[trim:-trim]
        
        table.append(arr)
        bounds_tab.append([
            (traj.trajid(), arr['time'][0], arr['time'][-1])])
    
    table.cols.trajid.create_index()
    table.cols.time.create_index()
    bounds_tab.cols.trajid.create_index()
    
    outfile.flush()
    outfile.close()

def save_frames_hdf(filename, frames):
    """
    Save scene data as a table of particle properties, with added columns for 
    time (frame number) and trajid - the last one may be indexed. Any extra
    per-frame data should be added to the frames beforehand.
    
    Arguments:
    filename - name of output PyTables HDF5 file to create. The 'h5' extension
        is recommended so that ``infer_format()`` knows what to do with it.
    frames - an iterable sequence of ParticleSnapshot objects to save.
    """
    table = None
    outfile = tables.open_file(filename, mode='w')
    min_pos = np.full(3, np.inf)
    max_pos = np.full(3, -np.inf)
    
    ongoing_trajects = {}
    for frame in frames:
        if len(frame) <= 0:
            continue
        
        # First frame creates the table:
        if table is None:
            # Format of records in a frame array:
            fields = [('time', int, 1)] + [(field,) + desc \
                for field, desc in frame.ext_schema().items()]
            dtype = np.dtype(fields)
            table = outfile.create_table('/', 'particles', dtype)
        
        min_pos = np.min(np.vstack((min_pos, frame.pos())), axis=0)
        max_pos = np.max(np.vstack((max_pos, frame.pos())), axis=0)
        
        arr = np.empty(len(frame), dtype=dtype)
        arr['time'] = frame.time()
        
        for k, v in frame.as_dict().items():
            arr[k] = v
        table.append(arr)
        
        # Keep track of trajectory starts/ends for the bounds table. 
        # Allowing for holes forces us to keep the entire bounds table in 
        # memory, but it's not a such big chunk, so I don't worry too much.
        for trid in frame.trajid():
            if trid in ongoing_trajects:
                # This allows for "hole frames". Otherwise we'd just wait for
                # the trajectory to disappear then record its end in time - 1.
                ongoing_trajects[trid][1] = frame.time()
            else:
                ongoing_trajects[trid] = np.r_[frame.time(), frame.time()]
    
    table._v_attrs.min_pos = min_pos
    table._v_attrs.max_pos = max_pos
    
    table.cols.trajid.create_index()
    table.cols.time.create_index()          
    
    bounds_tab = outfile.create_table('/', 'bounds', 
        np.dtype([('trajid', int, 1), ('first', int, 1), ('last', int, 1)]))
    for trid, bounds in ongoing_trajects.items():
        bounds_tab.append([(trid, bounds[0], bounds[1])])
    bounds_tab.cols.trajid.create_index()
    
    outfile.flush()
    outfile.close()

def trajectories_table(fname, first=None, last=None):
    """
    Reads trajectories from a PyTables HDF5 file, as saved by
    save_particles_table().
    
    Arguments:
    fname - path to file to read.
    first, last - inclusive range of frames to read.
    
    Returns:
    trajects - a list of Trajectory objects, each trimmed to the frame range.
    """
    outfile = tables.open_file(fname, mode='r')
    table = outfile.get_node('/particles')
    
    query_string = ('(trajid == trid)')
    if first is not None:
        query_string += " & (time >= %d)" % first
    if last is not None:
        query_string += " & (time <= %d)" % last
                
    trajects = []
    for trid in np.unique(table.col('trajid')):
        arr = table.read_where(query_string)
        kwds = dict((field, arr[field]) for field in arr.dtype.fields \
            if field != 'trajid')
        kwds['trajid'] = trid
        trajects.append(Trajectory(**kwds))
    
    outfile.close()
    return trajects

def load_trajectories(res_dir, first=None, last=None):
    """
    Load a series of trajectories and associated data from a directory 
    containing npz trajectory files, as created by save_trajectories().
    
    Arguments:
    res_dir - path to the directory holding the trajectory files.
    
    Returns:
    trajects - a list of Trajectory objects created from the files is res_dir
    per_traject_adds - a dictionary of named added date. Each value is a 
        dictionary keyed by trajid.
    """
    res_dir = os.path.expanduser(res_dir)
    
    trajects = []
    per_traject_adds = {}
    
    for tr_file in os.listdir(res_dir):
        if not tr_file.endswith('.npz'): continue
        
        data = np.load(os.path.join(res_dir, tr_file))
        trajid = int(tr_file.split('.')[0][5:]) # traj_*.pyz
        
        kwds = {}
        for k in data.files:
            if k.startswith('traj:'):
                kwds[k[5:]] = data[k]
            else:
                per_traject_adds.setdefault(k, {})
                per_traject_adds[k][trajid] = data[k]
        
        if (first is not None) or (last is not None):
            in_range = np.ones(kwds['time'].shape, dtype=np.bool)
            if first is not None:
                in_range[kwds['time'] < first] = False
            if last is not None:
                in_range[kwds['time'] > last] = False
            # Note that we're reading one extra frame, otherwise the last frame
            # has 0 path segments.
            
            if in_range.sum() < 1:
                continue # Filter out empty trajectories (that are really empty
                         # or completely out of range)
            
            for k in kwds.keys():
                kwds[k] = kwds[k][in_range]
            # per_traject_adds do not get the same treatment as it is 
            # impossible to know their size. It is therefore up to the user to
            # create only per_traject_adds in the range matching the processed
            # range.
        
        kwds['trajid'] = trajid
        trajects.append(Trajectory(**kwds))
    
    return trajects, per_traject_adds<|MERGE_RESOLUTION|>--- conflicted
+++ resolved
@@ -16,24 +16,8 @@
 so that users may access them directly if needed.
 """
 import os, os.path, re, itertools as itr
-<<<<<<< HEAD
-from configparser import ConfigParser
-=======
-<<<<<<< HEAD
 from configparser import SafeConfigParser
->>>>>>> 983c87b3
 from io import StringIO
-=======
-try:
-    from ConfigParser import SafeConfigParser
-except ImportError:
-    from configparser import SafeConfigParser
-
-try:    
-    from StringIO import StringIO
-except ImportError:
-    from io import StringIO
->>>>>>> 8b70921ee239a5d3d0122c4eb6a2c46091be6f34
 
 import numpy as np
 from scipy import io
@@ -44,7 +28,7 @@
 from .trajectory import Trajectory, mark_unique_rows, \
     Frame, take_snapshot, trajectories_in_frame
 
-from future.utils import iteritems
+from itertools import iteritems
 
 
 class FramesIterator(object):
@@ -724,18 +708,8 @@
         # First trajectory creates the table:
         if table is None:
             # Format of records in a trajectory array :
-<<<<<<< HEAD
-            fields = [('trajid', int)]
-            for field, desc in traj.ext_schema().items():
-                if desc[1] == 1:
-                    fields.append((field, desc[0]))
-                else:
-                    fields.append((field,) + desc)
- 
-=======
             fields = [('trajid', int, 1)] + [(field,) + desc \
                 for field, desc in iteritems(traj.ext_schema())]
->>>>>>> 983c87b3
             dtype = np.dtype(fields)
             table = outfile.create_table('/', 'particles', dtype)
 
