# -*- coding: utf-8 -*-
import numpy as np

from .io import trajectories, infer_format
from .particle import Particle
from .trajectory import take_snapshot, trajectories_in_frame, Frame
from ConfigParser import SafeConfigParser

class Sequence(object):
    def __init__(self, frange, frate, particle, part_tmpl, tracer_tmpl,
                 smooth_tracers=False, traj_min_len=0.):
        """
        Arguments:
        frange - tuple, (first frame #, after last frame #)
        frate - the frame rate at which the scene was shot.
        particle - a Particle object representing the suspended particles'
            properties.
        part_tmpl, tracer_tmpl - the templates for filenames of particles and
            tracers respectively. Should contain one %d for the frame number.
        smoothe_tracers - if True, uses trajectory smoothing on the tracer
            trajectories when iterating over frames.
        traj_min_len - when reading trajectories (tracers and particles) 
            discard trajectories shorter than this many frames.
        """
        self.part = particle
        self.frate = frate
        
        self._rng = frange
        self._ptmpl = part_tmpl
        self._trtmpl = tracer_tmpl
        self._smooth = smooth_tracers
        self._minlen = traj_min_len
        
        # No-op particle selector, can be changed by the setter below later.
        identity = lambda traj: traj
        self.set_particle_selector(identity)
        self.set_tracer_selector(identity)
        
        # This is just a cache. Else trajectories() would check every time.
        self._pfmt = infer_format(part_tmpl)
        self._trfmt = infer_format(tracer_tmpl)
    
    def part_fname(self):
        return self._ptmpl
    
    def part_format(self):
        return self._pfmt
    
    def range(self):
        return self._rng
        
    def subrange(self):
        """
        Returns the earliest and latest time points covered by the subset of
        trajectories that the particle selector selects, bounded by the range
        restricting the overall sequence.
        """
        trs = self.particle_trajectories()
        mins = np.empty(len(trs))
        maxs = np.empty(len(trs))
        
        for trn, tr in enumerate(trs):
            t = tr.time()
            mins[trn] = t.min()
            maxs[trn] = t.max()
        
        return max(mins.min(), self._rng[0]), min(maxs.max(), self._rng[1])
    
    def set_particle_selector(self, selector):
        """
        Sets a filter on the particle trajectories used in sequencing.
        
        Arguments:
        selector - a function which receives a list of Trajectory objects and
            returns a sublit thereof.
        """
        self._psel = selector
        self.__ptraj = None

    def set_tracer_selector(self, selector):
        """
        Sets a filter on the tracer trajectories used in sequencing.
        
        Arguments:
        selector - a function which receives a list of Trajectory objects and
            returns a sublit thereof.
        """
        self._tsel = selector
        self.__ttraj = None
            
    def particle_trajectories(self):
        """
        Return (and possibly generate and cache) the list of Trajectory objects
        as selected by the particle selector.
        """
        if (self.__ptraj is not None):
            return self.__ptraj
        
        self.__ptraj = self._psel(trajectories(self._ptmpl, self._rng[0], 
            self._rng[1], self.frate, self._pfmt, self._minlen))
        
        # Also caches the starts and ends of trajectories, so that accessing
        # only the ones relevant to a specific frame is easier.
        start_end = [(tr.time()[0], tr.time()[-1]) for tr in self.__ptraj]
        self.__pstarts, self.__pends =  map(np.array, zip(*start_end))
        
        return self.__ptraj
    
    def tracer_trajectories(self):
        """
        Return (and possibly generate and cache) the list of Trajectory objects
        corresponding to tracers.
        """
        if (self.__ttraj is not None):
            return self.__ttraj
        
        ttraj = self._tsel(trajectories(self._trtmpl, self._rng[0], 
            self._rng[1], self.frate, self._trfmt, self._minlen))
        
        if self._smooth:
            self.__ttraj = [tr.smoothed() for tr in ttraj]
        else:
            self.__ttraj = ttraj
        
        # Also caches the starts and ends of trajectories, so that accessing
        # only the ones relevant to a specific frame is easier.
        start_end = [(tr.time()[0], tr.time()[-1]) for tr in self.__ttraj]
        self.__tstarts, self.__tends =  map(np.array, zip(*start_end))
            
        return self.__ttraj
        
    def __iter__(self):
        """
        Iterate over frames. For each frame return the data for the tracers and
        particles in it.
        """
        if not hasattr(self, '_act_rng'):
            self._act_rng = self._rng
        
        self._frame = self._act_rng[0]
        
        # Make sure the particle trajectory cache is populated.
        self.particle_trajectories()
        self.__schema = self.__ptraj[0].schema()
        if not (self.__ttraj is None):
            return self
        
        # Make sure the tracers cache is populated:
        self.tracer_trajectories()
        
        self.__tschem = self.__ttraj[0].schema()
        
        return self
    
    def iter_subrange(self, first, last):
        self._act_rng = (first, last)
        return self
    
    def next(self):
        if self._frame == self._act_rng[1]:
            del self._act_rng
            raise StopIteration
        
        frame = Frame()
        tracer_ixs = trajectories_in_frame(self.__ttraj, self._frame, 
            self.__tstarts, self.__tends, segs=True)
        tracer_trjs = [self.__ttraj[t] for t in tracer_ixs]
        frame.tracers = take_snapshot(tracer_trjs, self._frame, self.__tschem)
        
        part_ixs = trajectories_in_frame(self.__ptraj, self._frame,
            self.__pstarts, self.__pends, segs=True)
        part_trjs = [self.__ptraj[t] for t in part_ixs]
        frame.particles = take_snapshot(part_trjs, self._frame, self.__schema)

        self._frame += 1
        
        next_frame = Frame()
        next_frame.tracers = take_snapshot(tracer_trjs, self._frame,
            self.__tschem)
        next_frame.particles = take_snapshot(part_trjs, self._frame,
            self.__schema)
        self._next_frame = next_frame
        
        return frame, next_frame
    
    def map_trajectories(self, func, subrange=None, history=False, args=()):
        """
        Iterate over frames, for each frame call a function that generates a
        per-trajectory result and add the results up in a per-trajectory
        time-series.
        
        Arguments:
        func - the function to call. Returns a dictionary keyed by trajid.
            receives as arguments (self, particles, tracers) where particles,
            tracers are the sequence iteration results as given by __iter__.
        subrange - tuple (first, last). Iterate over a subrange of the sequence
            delimited by these frame numbers.
        history - true if the result of one frame depends on earlier results.
            If true, func receives a 4th argument, the accumulated results so 
            far as a dictionary of time-series lists.
        args - a tuple of extra positional arguments to pass to the function
            after the usual arguments and the possible history argument.
        
        Returns:
        a dictionary keyed by trajid, where for each trajectory a time series 
        of results obtained during the trajectory's lifetime is the value.
        """
        if subrange is None:
            subrange = self._rng
        trajects = self.particle_trajectories()
        
        # Allocate result space:
        res = {}
        frame_counters = {}
        
        # Initialize result buffer and frame counter per trajectory.
        for tr in trajects:
            trid = tr.trajid()
            t = tr.time()[:-1]
            
            # This handles trajectories partly out of subrange bounds.
            in_range = (t >= subrange[0]) & (t < subrange[1])
            len_in_range = in_range.sum()
            
            if len_in_range < 1:
                continue
            
            res[trid] = [None]*len_in_range
            frame_counters[trid] = 0
        
        for frame, next_frame in self.iter_subrange(*subrange):
            if history:
                fargs = (self, frame, next_frame, res) + args
            else:
                fargs = (self, frame, next_frame) + args
            frm_res = func(*fargs)
            
            for k, v in frm_res.iteritems():
                res[k][frame_counters[k]] = v
                frame_counters[k] += 1
        
        for k in res.keys():
            res[k] = np.array(res[k])
        return res
    
    def save_config(self, cfg):
        """
        Adds the keys necessary for recreating this sequence into a 
        configuration object. It is the caller's responsibility to do a 
        writeback to file.
        
        Arguments:
        cfg - a ConfigParser object.
        """
        if not cfg.has_section("Particle"):
            cfg.add_section("Particle")
        cfg.set("Particle", "diameter", str(self.part.diam))
        cfg.set("Particle", "density", str(self.part.density))
        
        if not cfg.has_section("Scene"):
            cfg.add_section("Scene")
        cfg.set("Scene", "frame rate", str(self.frate))
        cfg.set("Scene", "first frame", str(self._rng[0]))
        cfg.set("Scene", "last frame", str(self._rng[1] - 1))
        cfg.set("Scene", "apply smoothing", "yes" if self._smooth else "no")
        
        # Need to escape these because of ConfigParser's 'magic variables'.
        cfg.set("Scene", "tracers file", self._trtmpl.replace('%', '%%', 1))
        cfg.set("Scene", "particles file", self._ptmpl.replace('%', '%%', 1))

<<<<<<< HEAD
def read_sequence(conf_fname, smooth=None):
=======
def read_sequence(conf_fname, smooth=False, traj_min_len=0):
>>>>>>> dc31a46e
    """
    Read sequence-wide parameters, such as unchanging particle properties and
    frame range. Values are stored in an INI-format file.
    
    Arguments:
    conf_fname - name of the config file
<<<<<<< HEAD
    smooth - whether the sequence shoud use tracers trajectory-smoothing. Used
        to override the config value if present, and supply it if missing. If 
        None and missing, default is False.
=======
    smooth - whether the sequence shoud use tracers trajectory-smoothing.
    traj_min_len - tells the sequence to ignore trajectories shorter than this
        many frames.
>>>>>>> dc31a46e
    
    Returns:
    a Sequence object initialized with the configuration values found.
    """
    parser = SafeConfigParser()
    parser.read(conf_fname)

    particle = Particle(
        parser.getfloat("Particle", "diameter"),
        parser.getfloat("Particle", "density"))
    
    frate = parser.getfloat("Scene", "frame rate")
    tracer_tmpl = parser.get("Scene", "tracers file")
    part_tmpl = parser.get("Scene", "particles file")
    frange = (parser.getint("Scene", "first frame"),
        parser.getint("Scene", "last frame") + 1)
    
<<<<<<< HEAD
    # The smoothing option is subject to default/override rules.
    if parser.has_option("Scene", "apply smoothing"):
        if smooth is None:
            smooth = parser.getboolean("Scene", "apply smoothing")
    else:
        if smooth is None:
            smooth = False
    
    return Sequence(frange, frate, particle, part_tmpl, tracer_tmpl, smooth)
=======
    return Sequence(frange, frate, particle, part_tmpl, tracer_tmpl, smooth,
        traj_min_len)
>>>>>>> dc31a46e
<|MERGE_RESOLUTION|>--- conflicted
+++ resolved
@@ -263,31 +263,25 @@
         cfg.set("Scene", "first frame", str(self._rng[0]))
         cfg.set("Scene", "last frame", str(self._rng[1] - 1))
         cfg.set("Scene", "apply smoothing", "yes" if self._smooth else "no")
+        cfg.set("Scene", "trajectory minimal length", str(self._minlen))
         
         # Need to escape these because of ConfigParser's 'magic variables'.
         cfg.set("Scene", "tracers file", self._trtmpl.replace('%', '%%', 1))
         cfg.set("Scene", "particles file", self._ptmpl.replace('%', '%%', 1))
 
-<<<<<<< HEAD
-def read_sequence(conf_fname, smooth=None):
-=======
-def read_sequence(conf_fname, smooth=False, traj_min_len=0):
->>>>>>> dc31a46e
+def read_sequence(conf_fname, smooth=None, traj_min_len=None):
     """
     Read sequence-wide parameters, such as unchanging particle properties and
     frame range. Values are stored in an INI-format file.
     
     Arguments:
     conf_fname - name of the config file
-<<<<<<< HEAD
     smooth - whether the sequence shoud use tracers trajectory-smoothing. Used
         to override the config value if present, and supply it if missing. If 
         None and missing, default is False.
-=======
-    smooth - whether the sequence shoud use tracers trajectory-smoothing.
     traj_min_len - tells the sequence to ignore trajectories shorter than this
-        many frames.
->>>>>>> dc31a46e
+        many frames. Overrides file. If None and file has no value, default is
+        0.
     
     Returns:
     a Sequence object initialized with the configuration values found.
@@ -305,7 +299,6 @@
     frange = (parser.getint("Scene", "first frame"),
         parser.getint("Scene", "last frame") + 1)
     
-<<<<<<< HEAD
     # The smoothing option is subject to default/override rules.
     if parser.has_option("Scene", "apply smoothing"):
         if smooth is None:
@@ -314,8 +307,13 @@
         if smooth is None:
             smooth = False
     
-    return Sequence(frange, frate, particle, part_tmpl, tracer_tmpl, smooth)
-=======
+    # Same goes for traj_min_len
+    if parser.has_option("Scene", "trajectory minimal length"):
+        if traj_min_len is None:
+            traj_min_len = parser.getint("Scene", "trajectory minimal length")
+    else:
+        if traj_min_len is None:
+            traj_min_len = 0
+    
     return Sequence(frange, frate, particle, part_tmpl, tracer_tmpl, smooth,
-        traj_min_len)
->>>>>>> dc31a46e
+        traj_min_len)