# -*- coding: utf-8 -*-
#Created on Thu Nov 14 11:41:53 2013

"""
Trajectory smoothing routines. These are routines that are out of the 
Trajectory object because they precompute values that are dependent only on the
smoothing method, and not on the trajectory itself, so they may be shared for
processing a whole list of trajectories.
"""

from flowtracks.trajectory import Trajectory
import numpy as np

<<<<<<< HEAD
def savitzky_golay(trajs, fps, window_size, order, deriv=0, rate=1):
    """
    Smooth (and optionally differentiate) data with a Savitzky-Golay filter.
=======
def savitzky_golay(trajs, fps, window_size, order):
    r"""Smooth (and optionally differentiate) data with a Savitzky-Golay filter.
>>>>>>> 6992d4c4
    The Savitzky-Golay filter removes high frequency noise from data.
    It has the advantage of preserving the original shape and
    features of the signal better than other types of filtering
    approaches, such as moving averages techniques.
    
    Parameters:
    trajs - a list of Trajectory objects
    window_size - int,
        the length of the window. Must be an odd integer number.
    fps - frames per second, used for calculating velocity and acceleration.
    order - int,
        the order of the polynomial used in the filtering.
        Must be less then `window_size` - 1.
<<<<<<< HEAD
    deriv - int,
        the order of the derivative to compute (default = 0 means only smoothing)
=======
>>>>>>> 6992d4c4
    
    Returns:
    new_trajs - a list of Trajectory objects representing the smoothed 
        trajectories. Trajectories shorter than the window size are discarded.
    
    Notes:
    The Savitzky-Golay is a type of low-pass filter, particularly
    suited for smoothing noisy data. The main idea behind this
    approach is to make for each point a least-square fit with a
    polynomial of high order over a odd-sized window centered at
    the point.

    References:

    .. [#] A. Savitzky, M. J. E. Golay, Smoothing and Differentiation of \
       Data by Simplified Least Squares Procedures. Analytical \
       Chemistry, 1964, 36 (8), pp 1627-1639.

    .. [#] Numerical Recipes 3rd Edition: The Art of Scientific Computing \
       W.H. Press, S.A. Teukolsky, W.T. Vetterling, B.P. Flannery \
       Cambridge University Press ISBN-13: 9780521880688

    .. [#] http://wiki.scipy.org/Cookbook/SavitzkyGolay
    """
    try:
        window_size = np.abs(np.int(window_size))
        order = np.abs(np.int(order))
    except ValueError:
        raise ValueError("window_size and order have to be of type int")
    if window_size % 2 != 1 or window_size < 1:
        raise TypeError("window_size size must be a positive odd number")
    if window_size < order + 2:
        raise TypeError("window_size is too small for the polynomials order")
    order_range = range(order+1)
    half_window = (window_size -1) // 2
    
    # precompute coefficients
    b = np.mat([[k**i for i in order_range] for k in range(-half_window, half_window+1)])
    m = np.linalg.pinv(b).A
    m_pos = m[0]
    m_vel = m[1] * fps
    m_acc = m[2] * (fps**2 * 2)
    m_jerk = m[3] * (fps**3 * 6)
    
    new_trajs = []
    for traj in trajs:
        if len(traj) < window_size:
            continue
        
        newpos = []
        newvel = []
        newacc = []
        jerk = []
        
        nextacc = []
        nextvel = []
        for y in traj.pos().T: # For each component of pos
            # pad the signal at the extremes with
            # values taken from the signal itself
            firstvals = y[0] - np.abs( y[1:half_window+1][::-1] - y[0] )
            lastvals = y[-1] + np.abs(y[-half_window-1:-1][::-1] - y[-1])
            y = np.concatenate((firstvals, y, lastvals))
            
            newpos.append(np.convolve( m_pos[::-1], y, mode='valid'))
            newvel.append(np.convolve( m_vel[::-1], y, mode='valid'))
            newacc.append(np.convolve( m_acc[::-1], y, mode='valid'))
            jerk.append(np.convolve( m_jerk[::-1], y, mode='valid'))
            
        newpos = np.r_[newpos].T
        newvel = np.r_[newvel].T
        newacc = np.r_[newacc].T
        jerk = np.r_[jerk].T
        
        # Velocity and acceleration evaluated at i = 1 rather than i = 0,
        # for comparison with the i = 0 values from next polynomial.
        # Delta t treatment is in m_*.
        # Assumed that the first point is trimmed, the zeros are  just for
        # alignment.
        nextvel = np.vstack((np.zeros(3), newvel + newacc/fps + jerk/2./fps**2))[:-1]
        nextacc = np.vstack((np.zeros(3), newacc + jerk/fps))[:-1]
        
        new_trajs.append(Trajectory(newpos, newvel, traj.time(), traj.trajid(),
            accel=newacc, vel_pp=nextvel, acc_pp = nextacc))
    
    return new_trajs<|MERGE_RESOLUTION|>--- conflicted
+++ resolved
@@ -11,14 +11,8 @@
 from flowtracks.trajectory import Trajectory
 import numpy as np
 
-<<<<<<< HEAD
-def savitzky_golay(trajs, fps, window_size, order, deriv=0, rate=1):
-    """
-    Smooth (and optionally differentiate) data with a Savitzky-Golay filter.
-=======
 def savitzky_golay(trajs, fps, window_size, order):
     r"""Smooth (and optionally differentiate) data with a Savitzky-Golay filter.
->>>>>>> 6992d4c4
     The Savitzky-Golay filter removes high frequency noise from data.
     It has the advantage of preserving the original shape and
     features of the signal better than other types of filtering
@@ -32,11 +26,6 @@
     order - int,
         the order of the polynomial used in the filtering.
         Must be less then `window_size` - 1.
-<<<<<<< HEAD
-    deriv - int,
-        the order of the derivative to compute (default = 0 means only smoothing)
-=======
->>>>>>> 6992d4c4
     
     Returns:
     new_trajs - a list of Trajectory objects representing the smoothed 
